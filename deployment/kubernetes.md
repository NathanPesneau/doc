--- conflicted
+++ resolved
@@ -18,7 +18,6 @@
 
 1. Build the PHP and Nginx Docker images:
 
-<<<<<<< HEAD
         docker build -t gcr.io/test-api-platform/php -t gcr.io/test-api-platform/php:latest api --target api_platform_php
         docker build -t gcr.io/test-api-platform/nginx -t gcr.io/test-api-platform/nginx:latest api --target api_platform_nginx
         docker build -t gcr.io/test-api-platform/varnish -t gcr.io/test-api-platform/varnish:latest api --target api_platform_varnish
@@ -37,21 +36,6 @@
         docker push gcr.io/test-api-platform/php
         docker push gcr.io/test-api-platform/nginx
         docker push gcr.io/test-api-platform/varnish
-=======
-```
-        docker build -t gcr.io/test-api-platform/php -t gcr.io/test-api-platform/php:latest api
-        docker build -t gcr.io/test-api-platform/nginx -t gcr.io/test-api-platform/nginx:latest -f api/Dockerfile.nginx api
-        docker build -t gcr.io/test-api-platform/varnish -t gcr.io/test-api-platform/varnish:latest -f api/Dockerfile.varnish api
-```
-
-2. Push your images to your Docker registry, example with [Google Container Registry](https://cloud.google.com/container-registry/):
-
-```
-        gcloud docker -- push gcr.io/test-api-platform/php
-        gcloud docker -- push gcr.io/test-api-platform/nginx
-        gcloud docker -- push gcr.io/test-api-platform/varnish
-```
->>>>>>> dd33139f
 
 ## Deploying
 
@@ -105,7 +89,6 @@
 ```
     PHP_POD=$(kubectl --namespace=bar get pods -l app=php -o jsonpath="{.items[0].metadata.name}")
     kubectl --namespace=bar exec -it $PHP_POD -- bin/console doctrine:schema:create
-<<<<<<< HEAD
 
 ## Tiller RBAC Issue
 
@@ -121,7 +104,4 @@
       deployment "tiller-deploy" patched
 
 Please, see the [related issue](https://github.com/kubernetes/helm/issues/3130) for further details / informations
-You can also take a look to the [related documentation](https://github.com/kubernetes/helm/blob/master/docs/rbac.md)
-=======
-```
->>>>>>> dd33139f
+You can also take a look to the [related documentation](https://github.com/kubernetes/helm/blob/master/docs/rbac.md)