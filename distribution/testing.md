--- conflicted
+++ resolved
@@ -164,13 +164,8 @@
 
 Then run:
 
-<<<<<<< HEAD
-    $ docker-compose run --rm web vendor/bin/behat`.
-
-=======
     $ docker-compose run --rm php vendor/bin/behat`.
     
->>>>>>> bdad9097
 Everything should be green now. Your Linked Data API is now specified and tested thanks to Behat!
 
 You may also be interested by those alternative testing tools (not included in the API Platform distribution):
