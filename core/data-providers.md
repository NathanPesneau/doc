--- conflicted
+++ resolved
@@ -23,8 +23,7 @@
 if you want to limit their effects to a single resource or operation.
 
 In the following examples we will create custom data providers for an entity class called `App\Entity\BlogPost`.
-<<<<<<< HEAD
-Note, that if your entity is not Doctrine-related, you need to flag the identifier property by using `#[ApiProperty(identifier: true)]` for things to work properly (see also [Entity Identifier Case](serialization.md#entity-identifier-case)).
+Note, that if your entity is not Doctrine-related, you need to flag the identifier property by using `#[ApiProperty(identifier: true)` for things to work properly (see also [Entity Identifier Case](serialization.md#entity-identifier-case)).
 
 ## Custom Collection Data Provider
 
@@ -34,14 +33,7 @@
 bin/console make:data-provider --collection-only
 ```
 
-First, your `BlogPostCollectionDataProvider` has to implement the [`CollectionDataProviderInterface`](https://github.com/api-platform/core/blob/main/src/DataProvider/CollectionDataProviderInterface.php):
-=======
-Note, that if your entity is not Doctrine-related, you need to flag the identifier property by using `#[ApiProperty(identifier: true)` for things to work properly (see also [Entity Identifier Case](serialization.md#entity-identifier-case)).
-
-## Custom Collection Data Provider
-
 First, your `BlogPostCollectionDataProvider` has to implement the [`CollectionDataProviderInterface`](https://github.com/api-platform/core/blob/main/src/Core/DataProvider/CollectionDataProviderInterface.php):
->>>>>>> 28fd89db
 
 The `getCollection` method must return an `array`, a `Traversable` or a [`ApiPlatform\Core\DataProvider\PaginatorInterface`](https://github.com/api-platform/core/blob/main/src/Core/DataProvider/PaginatorInterface.php) instance.
 If no data is available, you should return an empty array.
@@ -93,17 +85,13 @@
 
 ## Custom Item Data Provider
 
-<<<<<<< HEAD
 If the [Symfony MakerBundle](https://symfony.com/doc/current/bundles/SymfonyMakerBundle) is installed in your project, you can use the following command to generate a custom item data provider easily:
 
 ```console
 bin/console make:data-provider --item-only
 ```
 
-The process is similar for item data providers. Create a `BlogPostItemDataProvider` implementing the [`ItemDataProviderInterface`](https://github.com/api-platform/core/blob/main/src/DataProvider/ItemDataProviderInterface.php)
-=======
 The process is similar for item data providers. Create a `BlogPostItemDataProvider` implementing the [`ItemDataProviderInterface`](https://github.com/api-platform/core/blob/main/src/Core/DataProvider/ItemDataProviderInterface.php)
->>>>>>> 28fd89db
 interface:
 
 The `getItem` method can return `null` if no result has been found.
