--- conflicted
+++ resolved
@@ -296,9 +296,7 @@
 }
 ```
 
-<<<<<<< HEAD
 Alternatively, the more verbose attribute syntax can be used `@ApiResource(attributes={"route_prefix"="/library"})`
-=======
 Or in YAML:
 
 ```yaml
@@ -601,5 +599,4 @@
     // ...
 ```
 
-That's it: your route is gone!
->>>>>>> 0439ec17
+That's it: your route is gone!