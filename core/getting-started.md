# Getting started

## Migrating from FOSRestBundle

If you plan to migrate from FOSRestBundle, you might want to read [this guide](migrate-from-fosrestbundle.md) to get started with API Platform.

## Installing API Platform Core

If you are starting a new project, the easiest way to get API Platform up is to install the [API Platform Distribution](../distribution/index.md).
It comes with the API Platform Core library integrated with [the Symfony framework](https://symfony.com), [the schema generator](../schema-generator/),
[Doctrine ORM](https://www.doctrine-project.org), [Elasticsearch-PHP](https://www.elastic.co/guide/en/elasticsearch/client/php-api/current/index.html),
[NelmioCorsBundle](https://github.com/nelmio/NelmioCorsBundle) and [Behat](http://behat.org).
[Doctrine MongoDB ODM](https://www.doctrine-project.org/projects/mongodb-odm.html) can also be enabled by following the [MongoDB documentation](mongodb.md).
Basically, it is a Symfony edition packaged with the best tools to develop a REST API and sensible default settings.

Alternatively, you can use [Composer](http://getcomposer.org) to install the standalone bundle in an existing Symfony Flex
project:

`composer require api`

There are no mandatory configuration options although [many settings are available](configuration.md).

## Before Reading this Documentation

If you haven't read it already, take a look at [the Getting Started guide](../distribution/index.md).
This tutorial covers basic concepts required to understand how API Platform works including how it implements the REST pattern
and what [JSON-LD](http://json-ld.org/) and [Hydra](http://www.hydra-cg.com/) formats are.

## Mapping the Entities

<p align="center" class="symfonycasts"><a href="https://symfonycasts.com/screencast/api-platform/api-resource?cid=apip"><img src="../distribution/images/symfonycasts-player.png" alt="Create an API Resource screencast"><br>Watch the Create an API Resource screencast</a></p>

API Platform Core is able to automatically expose entities mapped as "API resources" through a REST API supporting CRUD
operations.
To expose your entities, you can use Docblock annotations, XML and YAML configuration files.

Here is an example of entities mapped using annotations which will be exposed through a REST API:

```php
<?php
// api/src/Entity/Product.php
namespace App\Entity;

use ApiPlatform\Metadata\ApiResource;
use Doctrine\ORM\Mapping as ORM;
use Doctrine\Common\Collections\ArrayCollection;
use Symfony\Component\Validator\Constraints as Assert;

#[ORM\Entity]
#[ApiResource]
class Product // The class name will be used to name exposed resources
{
    #[ORM\Id, ORM\Column, ORM\GeneratedValue]
    private ?int $id = null;

    /**
     * A name property - this description will be available in the API documentation too.
     *
     */
    #[ORM\Column] 
    #[Assert\NotBlank]
    public string $name = '';

    // Notice the "cascade" option below, this is mandatory if you want Doctrine to automatically persist the related entity
    /**
     * @var Offer[]|ArrayCollection
     *
     */
    #[ORM\OneToMany(targetEntity: Offer::class, mappedBy: 'product', cascade: ['persist'])] 
    public iterable $offers;

    public function __construct()
    {
        $this->offers = new ArrayCollection(); // Initialize $offers as a Doctrine collection
    }

    public function getId(): ?int
    {
        return $this->id;
    }

    // Adding both an adder and a remover as well as updating the reverse relation is mandatory
    // if you want Doctrine to automatically update and persist (thanks to the "cascade" option) the related entity
    public function addOffer(Offer $offer): void
    {
        $offer->product = $this;
        $this->offers->add($offer);
    }

    public function removeOffer(Offer $offer): void
    {
        $offer->product = null;
        $this->offers->removeElement($offer);
    }

    // ...
}
```

```php
<?php
// api/src/Entity/Offer.php
namespace App\Entity;

use ApiPlatform\Metadata\ApiResource;
use Doctrine\ORM\Mapping as ORM;
use Symfony\Component\Validator\Constraints as Assert;

/**
 * An offer from my shop - this description will be automatically extracted from the PHPDoc to document the API.
 *
 */
<<<<<<< HEAD
#[ApiResource(types: ['http://schema.org/Offer'])]
=======
#[ORM\Entity]
#[ApiResource(iri: 'http://schema.org/Offer')]
>>>>>>> 5bbb16e8
class Offer
{
    #[ORM\Id, ORM\Column, ORM\GeneratedValue]
    private ?int $id = null;

    #[ORM\Column(type: 'text')]
    public string $description = '';

    #[ORM\Column]
    #[Assert\Range(minMessage: 'The price must be superior to 0.', min: 0)]
    public float $price = -1.0;

    #[ORM\ManyToOne(targetEntity: Product::class, inversedBy: 'offers')]
    public ?Product $product = null;

    public function getId(): ?int
    {
        return $this->id;
    }
}
```

It is the minimal configuration required to expose `Product` and `Offer` entities as JSON-LD documents through an hypermedia
web API.

If you are familiar with the Symfony ecosystem, you noticed that entity classes are also mapped with Doctrine ORM annotations
and validation constraints from [the Symfony Validator Component](http://symfony.com/doc/current/book/validation.html).
This isn't mandatory. You can use [your preferred persistence](data-providers.md) and [validation](validation.md) systems.
However, API Platform Core has built-in support for those libraries and is able to use them without requiring any specific
code or configuration to automatically persist and validate your data. They are a good default option and we encourage you to use
them unless you know what you are doing.

Thanks to the mapping done previously, API Platform Core will automatically register the following REST [operations](operations.md)
for resources of the product type:

### Product

Method | URL            | Description
-------|----------------|--------------------------------
GET    | /products      | Retrieve the (paginated) collection
POST   | /products      | Create a new product
GET    | /products/{id} | Retrieve a product
PUT    | /products/{id} | Update a product
PATCH  | /products/{id} | Apply a partial modification to a product
DELETE | /products/{id} | Delete a product

The same operations are available for the offer method (routes will start with the `/offers` pattern).
Route prefixes are built by pluralizing the name of the mapped entity class.
It is also possible to override the naming convention using [operation path namings](operation-path-naming.md).

As an alternative to annotations, you can map entity classes using YAML or XML:

[codeSelector]

```yaml
# api/config/api_platform/resources.yaml
resources:
    App\Entity\Product: ~
    App\Entity\Offer:
        shortName: 'Offer'                   # optional
        description: 'An offer from my shop' # optional
        types: ['http://schema.org/Offer']   # optional
        paginationItemsPerPage: 25           # optional
```

```xml
<?xml version="1.0" encoding="UTF-8" ?>
<!-- api/config/api_platform/resources.xml -->

<resource xmlns="https://api-platform.com/schema/metadata/resources"
        xmlns:xsi="http://www.w3.org/2001/XMLSchema-instance"
        xsi:schemaLocation="https://api-platform.com/schema/metadata/resources
        https://api-platform.com/schema/metadata/resources.xsd">
    <resource class="App\Entity\Product" />
    <resource
        class="App\Entity\Offer"
        shortName="Offer" <!-- optional -->
        description="An offer from my shop" <!-- optional -->
    >
        <types>
            <type>http://schema.org/Offer</type> <!-- optional -->
        </types>
    </resource>
</resources>
```

[/codeSelector]

If you prefer to use YAML or XML files instead of annotations, you must configure API Platform to load the appropriate files:

```yaml
# api/config/packages/api_platform.yaml
api_platform:
    mapping:
        paths: 
            - '%kernel.project_dir%/src/Entity' # default configuration for annotations
            - '%kernel.project_dir%/config/api_platform' # yaml or xml directory configuration
```

If you want to serialize only a subset of your data, please refer to the [Serialization documentation](serialization.md).

**You're done!**

You now have a fully featured API exposing your entities.
Run the Symfony app with the [Symfony Local Web Server](https://symfony.com/doc/current/setup/symfony_server.html) (`symfony server:start`) and browse the API entrypoint at `http://localhost:8000/api`.

Interact with the API using a REST client (we recommend [Postman](https://www.getpostman.com/)) or an Hydra-aware application
(you should give [Hydra Console](https://github.com/lanthaler/HydraConsole) a try). Take
a look at the usage examples in [the `features` directory](https://github.com/api-platform/core/tree/main/features).<|MERGE_RESOLUTION|>--- conflicted
+++ resolved
@@ -110,12 +110,8 @@
  * An offer from my shop - this description will be automatically extracted from the PHPDoc to document the API.
  *
  */
-<<<<<<< HEAD
+#[ORM\Entity]
 #[ApiResource(types: ['http://schema.org/Offer'])]
-=======
-#[ORM\Entity]
-#[ApiResource(iri: 'http://schema.org/Offer')]
->>>>>>> 5bbb16e8
 class Offer
 {
     #[ORM\Id, ORM\Column, ORM\GeneratedValue]
