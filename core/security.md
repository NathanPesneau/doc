# Security

The API Platform security layer is built on top of the [Symfony Security component](http://symfony.com/doc/current/book/security.html).
All its features, including [global access control directives](http://symfony.com/doc/current/book/security.html#securing-url-patterns-access-control) are supported.
API Platform also provides convenient [access control expressions](https://symfony.com/doc/current/expressions.html#security-complex-access-controls-with-expressions) which you can apply at resource and operation level.

<p align="center" class="symfonycasts"><a href="https://symfonycasts.com/screencast/api-platform-security/?cid=apip"><img src="../distribution/images/symfonycasts-player.png" alt="Security screencast"><br>Watch the Security screencast</a>

[codeSelector]

```php
<?php
// api/src/Entity/Book.php
namespace App\Entity;

use ApiPlatform\Metadata\ApiResource;
use ApiPlatform\Metadata\Get;
use ApiPlatform\Metadata\GetCollection;
use ApiPlatform\Metadata\Post;
use ApiPlatform\Metadata\Put;
use Doctrine\ORM\Mapping as ORM;
use Symfony\Component\Validator\Constraints as Assert;

/**
 * Secured resource.
 *
 * @ORM\Entity
 */
<<<<<<< HEAD
#[ApiResource(security: "is_granted('ROLE_USER')")]
#[Get]
#[Put(security: "is_granted('ROLE_ADMIN') or object.owner == user")]
#[GetCollection]
#[Post(security: "is_granted('ROLE_ADMIN')")]
=======
 #[ApiResource(
    attributes: ["security" => "is_granted('ROLE_USER')"],
    collectionOperations: [
        "get",
        "post" => ["security" => "is_granted('ROLE_ADMIN')"],
    ],
    itemOperations: [
        "get",
        "put" => ["security" => "is_granted('ROLE_ADMIN') or object.owner == user"],
    ],
)]
>>>>>>> 28fd89db
class Book
{
    /**
     * @var int
     *
     * @ORM\Column(type="integer")
     * @ORM\Id
     * @ORM\GeneratedValue(strategy="AUTO")
     */
    private $id;

    /**
     * @var string The title
     *
     * @ORM\Column
     */
    #[Assert\NotBlank]
    public $title;

    /**
     * @var User The owner
     *
     * @ORM\ManyToOne(targetEntity=User::class)
     */
    public $owner;

    // ...
}
```

```yaml
# api/config/api_platform/resources.yaml
App\Entity\Book:
    attributes:
        security: 'is_granted("ROLE_USER")'
    collectionOperations:
        get: ~
        post:
            security: 'is_granted("ROLE_ADMIN")'
    itemOperations:
        get: ~
        put:
            security: 'is_granted("ROLE_ADMIN") or object.owner == user'
```

[/codeSelector]

Resource signature can be modified at the property level as well:

[codeSelector]

```php
<?php
// api/src/Entity/Book.php
namespace App\Entity;

use ApiPlatform\Metadata\ApiProperty;

class Book
{
    //...

    /**
     * @var string Property viewable and writable only by users with ROLE_ADMIN
     */
<<<<<<< HEAD
    #[ApiProperty(security: "is_granted('ROLE_ADMIN')", securityPostDenormalize: "is_granted('UPDATE', object)")]
=======
    #[ApiProperty(security: "is_granted('ROLE_ADMIN')")]
>>>>>>> 28fd89db
    private $adminOnlyProperty;
}
```

```yaml
# api/config/api_platform/resources/Book.yaml
App\Entity\Book:
    properties:
        adminOnlyProperty:
            attributes:
                security: 'is_granted("ROLE_ADMIN")'
```

[/codeSelector]

In this example:

* The user must be logged in to interact with `Book` resources (configured at the resource level)
* Only users having [the role](https://symfony.com/doc/current/security.html#roles) `ROLE_ADMIN` can create a new resource (configured on the `post` operation)
* Only users having the `ROLE_ADMIN` or owning the current object can replace an existing book (configured on the `put` operation)
* Only users having the `ROLE_ADMIN` can view or modify the `adminOnlyProperty` property. Only users having the `ROLE_ADMIN` can create a new resource specifying `adminOnlyProperty` value.
* Only users that are granted the `UPDATE` attribute on the book (via a voter) can write to the field

Available variables are:

* `user`: the current logged in object, if any
<<<<<<< HEAD
* `object`: the current resource, or collection of resources for collection operations (note: this is `null` for update/create operations)
* `previous_object`: (`securityPostDenormalize` only) a clone of `object`, before modifications were made - this is `null` for create operations
* `request`: the current request
=======
* `object`: the current resource, or collection of resources for collection operations
* `request` (only at the resource level): the current request
>>>>>>> 28fd89db

Access control checks in the `security` attribute are always executed before the [denormalization step](serialization.md).
It means than for `PUT` or `PATCH` requests, `object` doesn't contain the value submitted by the user, but values currently stored in [the persistence layer](data-persisters.md).

## Executing Access Control Rules After Denormalization

In some cases, it might be useful to execute a security after the denormalization step.
To do so, use the `securityPostDenormalize` attribute:

[codeSelector]

```php
<?php
// api/src/Entity/Book.php
namespace App\Entity;

use ApiPlatform\Metadata\ApiResource;
use ApiPlatform\Metadata\Get;
use ApiPlatform\Metadata\Put;

<<<<<<< HEAD
#[ApiResource]
#[Get]
#[Put(securityPostDenormalize: "is_granted('ROLE_ADMIN') or (object.owner == user and previous_object.owner == user)")]
=======
#[ApiResource(
    itemOperations: [
        "get",
        "put" => ["security_post_denormalize" => "is_granted('ROLE_ADMIN') or (object.owner == user and previous_object.owner == user)"],
    ],
)]
>>>>>>> 28fd89db
class Book
{
    // ...
}
```

```yaml
# api/config/api_platform/resources.yaml
App\Entity\Book:
    itemOperations:
        get: ~
        put:
            security_post_denormalize: "is_granted('ROLE_ADMIN') or (object.owner == user and previous_object.owner == user)"
    # ...
```

[/codeSelector]

This time, the `object` variable contains data that have been extracted from the HTTP request body during the denormalization process.
However, the object is not persisted yet.

Additionally, in some cases you need to perform security checks on the original data. For example here, only the actual owner should be allowed to edit their book. In these cases, you can use the `previous_object` variable which contains the object that was read from the data provider.

The value in the `previous_object` variable is cloned from the original object.
Note that, by default, this clone is not a deep one (it doesn't clone relationships, relationships are references).
To make a deep clone, [implement `__clone` method](https://www.php.net/manual/en/language.oop5.cloning.php) in the concerned resource class.

## Hooking Custom Permission Checks Using Voters

The easiest and recommended way to hook custom access control logic is [to write Symfony Voter classes](https://symfony.com/doc/current/security/voters.html). Your custom voters will automatically be used in security expressions through the `is_granted()` function.

In order to give the current `object` to your voter, use the expression `is_granted('READ', object)`

For example:

[codeSelector]

```php
<?php
// api/src/Entity/Book.php
namespace App\Entity;

<<<<<<< HEAD
use ApiPlatform\Metadata\ApiResource;
use ApiPlatform\Metadata\Delete;
use ApiPlatform\Metadata\Get;
use ApiPlatform\Metadata\GetCollection;
use ApiPlatform\Metadata\Post;
use ApiPlatform\Metadata\Put;

#[ApiResource(security: "is_granted('ROLE_USER')")]
#[Get(security: "is_granted('BOOK_READ', object)")]
#[Put(security: "is_granted('BOOK_EDIT', object)")]
#[Delete(security: "is_granted('BOOK_DELETE', object)")]
#[GetCollection]
#[Post(securityPostDenormalize: "is_granted('BOOK_CREATE', object)")]
=======
use ApiPlatform\Core\Annotation\ApiResource;

#[ApiResource(
    attributes: ["security" => "is_granted('ROLE_USER')"],
    collectionOperations: [
        "get",
        "post" => [ "security_post_denormalize" => "is_granted('BOOK_CREATE', object)" ],
    ],
    itemOperations: [
        "get" => [ "security" => "is_granted('BOOK_READ', object)" ],
        "put" => [ "security" => "is_granted('BOOK_EDIT', object)" ],
        "delete" => [ "security" => "is_granted('BOOK_DELETE', object)" ],
    ],
)]
>>>>>>> 28fd89db
class Book
{
    // ...
}
```

```yaml
# api/config/api_platform/resources/Book.yaml
App\Entity\Book:
    attributes:
        security: 'is_granted("ROLE_USER")'
    collectionOperations:
        get: ~
        post:
            security_post_denormalize: 'is_granted("BOOK_CREATE", object)'
    itemOperations:
        get:
            security: 'is_granted("BOOK_READ", object)'
        put:
            security: 'is_granted("BOOK_EDIT", object)'
        delete:
            security: 'is_granted("BOOK_DELETE", object)'
```

[/codeSelector]

Please note that if you use both `security: "..."` and then `"post" => ["securityPostDenormalize" => "..."]`, the `security` on top level is called first, and after `securityPostDenormalize`. This could lead to unwanted behaviour, so avoid using both of them simultaneously.
If you need to use `securityPostDenormalize`, consider adding `security` for the other operations instead of the global one.

Create a *BookVoter* with the `bin/console make:voter` command:

```php
<?php
// api/src/Security/Voter/BookVoter.php

namespace App\Security\Voter;

use App\Entity\Book;
use Symfony\Component\Security\Core\Authentication\Token\TokenInterface;
use Symfony\Component\Security\Core\Authorization\Voter\Voter;
use Symfony\Component\Security\Core\Security;
use Symfony\Component\Security\Core\User\UserInterface;

class BookVoter extends Voter
{
    private $security = null;

    public function __construct(Security $security)
    {
        $this->security = $security;
    }

    protected function supports($attribute, $subject): bool
    {
        $supportsAttribute = in_array($attribute, ['BOOK_CREATE', 'BOOK_READ', 'BOOK_EDIT', 'BOOK_DELETE']);
        $supportsSubject = $subject instanceof Book;

        return $supportsAttribute && $supportsSubject;
    }

    /**
     * @param string $attribute
     * @param Book $subject
     * @param TokenInterface $token
     * @return bool
     */
    protected function voteOnAttribute($attribute, $subject, TokenInterface $token): bool
    {
        /** ... check if the user is anonymous ... **/

        switch ($attribute) {
            case 'BOOK_CREATE':
                if ( $this->security->isGranted(Role::ADMIN) ) { return true; }  // only admins can create books
                break;
            case 'BOOK_READ':
                /** ... other autorization rules ... **/
        }

        return false;
    }
}
```

*Note 1: When using Voters on POST methods: The voter needs an `$attribute` and `$subject` as input parameter, so you have to use the `security_post_denormalize` (i.e. `"post" = { "security_post_denormalize" = "is_granted('BOOK_CREATE', object)" }` ) because the object does not exist before denormalization (it is not created, yet.)*

*Note 2: You can't use Voters on the collection GET method, use [Collection Filters](https://api-platform.com/docs/core/security/#filtering-collection-according-to-the-current-user-permissions) instead.*

## Configuring the Access Control Error Message

By default when API requests are denied, you will get the "Access Denied" message.
You can change it by configuring the `security_message` attribute or the `security_post_denormalize_message` attribute.

For example:

[codeSelector]

```php
<?php
// api/src/Entity/Book.php
namespace App\Entity;

<<<<<<< HEAD
use ApiPlatform\Metadata\ApiResource;

use ApiPlatform\Metadata\ApiResource;
use ApiPlatform\Metadata\Get;
use ApiPlatform\Metadata\Post;
use ApiPlatform\Metadata\Put;

#[ApiResource(security: "is_granted('ROLE_USER')")]
#[Get(
    security: "is_granted('ROLE_USER') and object.owner == user", 
    securityMessage: 'Sorry, but you are not the book owner.'
)]
#[Put(
    securityPostDenormalize: "is_granted('ROLE_ADMIN') or (object.owner == user and previous_object.owner == user)", 
    securityPostDenormalizeMessage: 'Sorry, but you are not the actual book owner.'
)]
#[Post(
    security: "is_granted('ROLE_ADMIN')", 
    securityMessage: 'Only admins can add books.'
=======
use ApiPlatform\Core\Annotation\ApiResource;

#[ApiResource(
    attributes: ["security" => "is_granted('ROLE_USER')"],
    collectionOperations: [
        "post" => [
            "security" => "is_granted('ROLE_ADMIN')",
            "security_message" => "Only admins can add books.",
        ],
    ],
    itemOperations: [
        "get" => [
            "security" => "is_granted('ROLE_USER') and object.owner == user",
            "security_message" => "Sorry, but you are not the book owner.",
        ],
        "put" => [
            "security_post_denormalize" => "is_granted('ROLE_ADMIN') or (object.owner == user and previous_object.owner == user)",
            "security_post_denormalize_message" => "Sorry, but you are not the actual book owner.",
        ],
    ],
>>>>>>> 28fd89db
)]
class Book
{
    // ...
}
```

```yaml
# api/config/api_platform/resources.yaml
App\Entity\Book:
    attributes:
        security: 'is_granted("ROLE_USER")'
    collectionOperations:
        post:
            method: 'POST'
            security: 'is_granted("ROLE_ADMIN")'
            security_message: 'Only admins can add books.'
    itemOperations:
        get:
            method: 'GET'
            security: 'is_granted("ROLE_USER") and object.owner == user'
            security_message: 'Sorry, but you are not the book owner.'
        put:
            method: 'PUT'
            security_post_denormalize: "is_granted('ROLE_ADMIN') or (object.owner == user and previous_object.owner == user)"
            security_post_denormalize_message: 'Sorry, but you are not the actual book owner.'
    # ...
```

[/codeSelector]

## Filtering Collection According to the Current User Permissions

Filtering collections according to the role or permissions of the current user must be done directly at [the data provider](data-providers.md) level. For instance, when using the built-in adapters for Doctrine ORM, MongoDB and ElasticSearch, removing entries from a collection should be done using [extensions](extensions.md).
Extensions allow to customize the generated DQL/Mongo/Elastic/... query used to retrieve the collection (e.g. add `WHERE` clauses depending of the currently connected user) instead of using access control expressions.
As extensions are services, you can [inject the Symfony `Security` class](https://symfony.com/doc/current/security.html#b-fetching-the-user-from-a-service) into them to access to current user's roles and permissions.

If you use [custom data providers](data-providers.md), you'll have to implement the filtering logic according to the persistence layer you rely on.

## Disabling Operations

To completely disable some operations from your application, refer to the [disabling operations](operations.md#enabling-and-disabling-operations)
section.

## Changing Serialization Groups Depending of the Current User

See [how to dynamically change](serialization.md#changing-the-serialization-context-dynamically) the current Serializer context according to the current logged in user.<|MERGE_RESOLUTION|>--- conflicted
+++ resolved
@@ -26,25 +26,11 @@
  *
  * @ORM\Entity
  */
-<<<<<<< HEAD
 #[ApiResource(security: "is_granted('ROLE_USER')")]
 #[Get]
 #[Put(security: "is_granted('ROLE_ADMIN') or object.owner == user")]
 #[GetCollection]
 #[Post(security: "is_granted('ROLE_ADMIN')")]
-=======
- #[ApiResource(
-    attributes: ["security" => "is_granted('ROLE_USER')"],
-    collectionOperations: [
-        "get",
-        "post" => ["security" => "is_granted('ROLE_ADMIN')"],
-    ],
-    itemOperations: [
-        "get",
-        "put" => ["security" => "is_granted('ROLE_ADMIN') or object.owner == user"],
-    ],
-)]
->>>>>>> 28fd89db
 class Book
 {
     /**
@@ -110,11 +96,7 @@
     /**
      * @var string Property viewable and writable only by users with ROLE_ADMIN
      */
-<<<<<<< HEAD
     #[ApiProperty(security: "is_granted('ROLE_ADMIN')", securityPostDenormalize: "is_granted('UPDATE', object)")]
-=======
-    #[ApiProperty(security: "is_granted('ROLE_ADMIN')")]
->>>>>>> 28fd89db
     private $adminOnlyProperty;
 }
 ```
@@ -141,14 +123,9 @@
 Available variables are:
 
 * `user`: the current logged in object, if any
-<<<<<<< HEAD
 * `object`: the current resource, or collection of resources for collection operations (note: this is `null` for update/create operations)
 * `previous_object`: (`securityPostDenormalize` only) a clone of `object`, before modifications were made - this is `null` for create operations
-* `request`: the current request
-=======
-* `object`: the current resource, or collection of resources for collection operations
 * `request` (only at the resource level): the current request
->>>>>>> 28fd89db
 
 Access control checks in the `security` attribute are always executed before the [denormalization step](serialization.md).
 It means than for `PUT` or `PATCH` requests, `object` doesn't contain the value submitted by the user, but values currently stored in [the persistence layer](data-persisters.md).
@@ -169,18 +146,9 @@
 use ApiPlatform\Metadata\Get;
 use ApiPlatform\Metadata\Put;
 
-<<<<<<< HEAD
 #[ApiResource]
 #[Get]
 #[Put(securityPostDenormalize: "is_granted('ROLE_ADMIN') or (object.owner == user and previous_object.owner == user)")]
-=======
-#[ApiResource(
-    itemOperations: [
-        "get",
-        "put" => ["security_post_denormalize" => "is_granted('ROLE_ADMIN') or (object.owner == user and previous_object.owner == user)"],
-    ],
-)]
->>>>>>> 28fd89db
 class Book
 {
     // ...
@@ -223,7 +191,6 @@
 // api/src/Entity/Book.php
 namespace App\Entity;
 
-<<<<<<< HEAD
 use ApiPlatform\Metadata\ApiResource;
 use ApiPlatform\Metadata\Delete;
 use ApiPlatform\Metadata\Get;
@@ -237,22 +204,6 @@
 #[Delete(security: "is_granted('BOOK_DELETE', object)")]
 #[GetCollection]
 #[Post(securityPostDenormalize: "is_granted('BOOK_CREATE', object)")]
-=======
-use ApiPlatform\Core\Annotation\ApiResource;
-
-#[ApiResource(
-    attributes: ["security" => "is_granted('ROLE_USER')"],
-    collectionOperations: [
-        "get",
-        "post" => [ "security_post_denormalize" => "is_granted('BOOK_CREATE', object)" ],
-    ],
-    itemOperations: [
-        "get" => [ "security" => "is_granted('BOOK_READ', object)" ],
-        "put" => [ "security" => "is_granted('BOOK_EDIT', object)" ],
-        "delete" => [ "security" => "is_granted('BOOK_DELETE', object)" ],
-    ],
-)]
->>>>>>> 28fd89db
 class Book
 {
     // ...
@@ -354,9 +305,6 @@
 // api/src/Entity/Book.php
 namespace App\Entity;
 
-<<<<<<< HEAD
-use ApiPlatform\Metadata\ApiResource;
-
 use ApiPlatform\Metadata\ApiResource;
 use ApiPlatform\Metadata\Get;
 use ApiPlatform\Metadata\Post;
@@ -374,28 +322,6 @@
 #[Post(
     security: "is_granted('ROLE_ADMIN')", 
     securityMessage: 'Only admins can add books.'
-=======
-use ApiPlatform\Core\Annotation\ApiResource;
-
-#[ApiResource(
-    attributes: ["security" => "is_granted('ROLE_USER')"],
-    collectionOperations: [
-        "post" => [
-            "security" => "is_granted('ROLE_ADMIN')",
-            "security_message" => "Only admins can add books.",
-        ],
-    ],
-    itemOperations: [
-        "get" => [
-            "security" => "is_granted('ROLE_USER') and object.owner == user",
-            "security_message" => "Sorry, but you are not the book owner.",
-        ],
-        "put" => [
-            "security_post_denormalize" => "is_granted('ROLE_ADMIN') or (object.owner == user and previous_object.owner == user)",
-            "security_post_denormalize_message" => "Sorry, but you are not the actual book owner.",
-        ],
-    ],
->>>>>>> 28fd89db
 )]
 class Book
 {
