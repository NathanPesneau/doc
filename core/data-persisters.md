--- conflicted
+++ resolved
@@ -190,11 +190,7 @@
 }
 ```
 
-<<<<<<< HEAD
-This is very useful when using [`Messenger` with API Platform](messenger.md) as you may want to do something asynchronously with the data but still call the default Doctrine data persister, for example:
-=======
 This is useful when using [`Messenger` with API Platform](messenger.md) as you may want to do something asynchronously with the data but still call the default Doctrine data persister, for example:
->>>>>>> 28fd89db
 
 ```php
 namespace App\DataPersister;
